--- conflicted
+++ resolved
@@ -56,18 +56,11 @@
     ClearScroll,
     CloseFocusedPane,
     ToggleActiveTerminalFullscreen,
-<<<<<<< HEAD
     TogglePaneFrames,
-    SetSelectable(PaneId, bool),
-    SetFixedHeight(PaneId, usize),
-    SetFixedWidth(PaneId, usize),
-    SetInvisibleBorders(PaneId, bool),
-=======
     SetSelectable(PaneId, bool, usize),
     SetFixedHeight(PaneId, usize, usize),
     SetFixedWidth(PaneId, usize, usize),
     SetInvisibleBorders(PaneId, bool, usize),
->>>>>>> 426cee72
     ClosePane(PaneId),
     ApplyLayout(Layout, Vec<RawFd>),
     NewTab(RawFd),
@@ -445,11 +438,7 @@
     session_state: Arc<RwLock<SessionState>>,
 ) {
     let capabilities = config_options.simplified_ui;
-<<<<<<< HEAD
     let draw_pane_frames = !config_options.no_pane_frames;
-    let default_mode = config_options.default_mode.unwrap_or_default();
-=======
->>>>>>> 426cee72
 
     let mut screen = Screen::new(
         bus,
