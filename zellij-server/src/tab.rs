--- conflicted
+++ resolved
@@ -1,11 +1,5 @@
 //! `Tab`s holds multiple panes. It tracks their coordinates (x/y) and size,
 //! as well as how they should be resized
-<<<<<<< HEAD
-=======
-
-use zellij_utils::{position::Position, serde, zellij_tile};
-
->>>>>>> 0e6e5813
 #[cfg(not(feature = "parametric_resize_beta"))]
 use crate::ui::pane_resizer::PaneResizer;
 #[cfg(feature = "parametric_resize_beta")]
@@ -29,18 +23,13 @@
 };
 use zellij_tile::data::{Event, InputMode, ModeInfo, Palette};
 use zellij_utils::{
-<<<<<<< HEAD
-    input::parse_keys,
+    input::{layout::Layout, parse_keys},
     pane_size::{Dimension, PositionAndSize},
     serde,
     shared::adjust_to_size,
     zellij_tile,
-=======
-    input::{layout::Layout, parse_keys},
-    pane_size::PositionAndSize,
-    shared::adjust_to_size,
->>>>>>> 0e6e5813
 };
+use zellij_utils::{position::Position, serde, zellij_tile};
 
 const CURSOR_HEIGHT_WIDTH_RATIO: usize = 4; // this is not accurate and kind of a magic number, TODO: look into this
 
