--- conflicted
+++ resolved
@@ -1,17 +1,11 @@
-<<<<<<< HEAD
-=======
 use zellij_utils::position::Position;
 use zellij_utils::zellij_tile::prelude::PaletteColor;
 use zellij_utils::{vte, zellij_tile};
-
 use std::fmt::Debug;
 use std::os::unix::io::RawFd;
 use std::time::{self, Instant};
 use zellij_tile::data::Palette;
-
 use zellij_utils::pane_size::PositionAndSize;
-
->>>>>>> fde38dcb
 use crate::panes::AnsiCode;
 use crate::panes::{
     grid::Grid,
@@ -51,13 +45,8 @@
     pub grid: Grid,
     pub pid: RawFd,
     pub selectable: bool,
-<<<<<<< HEAD
     pub position_and_size: PaneGeom,
     pub position_and_size_override: Option<PaneGeom>,
-=======
-    position_and_size: PositionAndSize,
-    position_and_size_override: Option<PositionAndSize>,
->>>>>>> fde38dcb
     pub active_at: Instant,
     pub colors: Palette,
     vte_parser: vte::Parser,
@@ -94,21 +83,9 @@
         self.position_and_size = *position_and_size;
         self.redistribute_space();
     }
-<<<<<<< HEAD
     fn override_size_and_position(&mut self, pane_geom: PaneGeom) {
         self.position_and_size_override = Some(pane_geom);
-        self.reflow_lines();
-=======
-    fn override_size_and_position(&mut self, x: usize, y: usize, size: &PositionAndSize) {
-        self.position_and_size_override = Some(PositionAndSize {
-            x,
-            y,
-            rows: size.rows,
-            cols: size.cols,
-            ..Default::default()
-        });
-        self.redistribute_space();
->>>>>>> fde38dcb
+        self.redistribute_space();
     }
     fn handle_pty_bytes(&mut self, bytes: VteBytes) {
         for byte in bytes.iter() {
@@ -222,11 +199,7 @@
                 }
                 self.grid.clear_viewport_before_rendering = false;
             }
-<<<<<<< HEAD
-            let max_width = self.cols();
-=======
             let max_width = self.get_content_columns();
->>>>>>> fde38dcb
             for character_chunk in self.grid.read_changes() {
                 let pane_x = self.get_content_x();
                 let pane_y = self.get_content_y();
@@ -281,7 +254,6 @@
     fn pid(&self) -> PaneId {
         PaneId::Terminal(self.pid)
     }
-<<<<<<< HEAD
     // FIXME: I might be able to make do without the up, down, left, and right stuff
     // FIXME: Also rename the `count` to something like `percent`
     fn reduce_height_down(&mut self, count: f64) {
@@ -289,12 +261,14 @@
             self.position_and_size.rows = Dimension::percent(p - count);
             self.reflow_lines();
         }
+        self.redistribute_space();
     }
     fn increase_height_down(&mut self, count: f64) {
         if let Constraint::Percent(p) = self.position_and_size.rows.constraint {
             self.position_and_size.rows = Dimension::percent(p + count);
             self.reflow_lines();
         }
+        self.redistribute_space();
     }
     fn increase_height_up(&mut self, count: f64) {
         self.increase_height_down(count);
@@ -307,6 +281,7 @@
             self.position_and_size.cols = Dimension::percent(p - count);
             self.reflow_lines();
         }
+        self.redistribute_space();
     }
     fn reduce_width_left(&mut self, count: f64) {
         self.reduce_width_right(count);
@@ -316,46 +291,10 @@
             self.position_and_size.cols = Dimension::percent(p + count);
             self.reflow_lines();
         }
+        self.redistribute_space();
     }
     fn increase_width_right(&mut self, count: f64) {
         self.increase_width_left(count);
-=======
-    fn reduce_height_down(&mut self, count: usize) {
-        self.position_and_size.y += count;
-        self.position_and_size.rows -= count;
-        self.redistribute_space();
-    }
-    fn increase_height_down(&mut self, count: usize) {
-        self.position_and_size.rows += count;
-        self.redistribute_space();
-    }
-    fn increase_height_up(&mut self, count: usize) {
-        self.position_and_size.y -= count;
-        self.position_and_size.rows += count;
-        self.redistribute_space();
-    }
-    fn reduce_height_up(&mut self, count: usize) {
-        self.position_and_size.rows -= count;
-        self.redistribute_space();
-    }
-    fn reduce_width_right(&mut self, count: usize) {
-        self.position_and_size.x += count;
-        self.position_and_size.cols -= count;
-        self.redistribute_space();
-    }
-    fn reduce_width_left(&mut self, count: usize) {
-        self.position_and_size.cols -= count;
-        self.redistribute_space();
-    }
-    fn increase_width_left(&mut self, count: usize) {
-        self.position_and_size.x -= count;
-        self.position_and_size.cols += count;
-        self.redistribute_space();
-    }
-    fn increase_width_right(&mut self, count: usize) {
-        self.position_and_size.cols += count;
-        self.redistribute_space();
->>>>>>> fde38dcb
     }
     fn push_down(&mut self, count: usize) {
         self.position_and_size.y += count;
@@ -493,23 +432,18 @@
 }
 
 impl TerminalPane {
-<<<<<<< HEAD
-    pub fn new(pid: RawFd, position_and_size: PaneGeom, palette: Palette) -> TerminalPane {
+    pub fn new(
+        pid: RawFd,
+        position_and_size: PaneGeom,
+        palette: Palette,
+        pane_index: usize,
+    ) -> TerminalPane {
+        let initial_pane_title = format!("Pane #{}", pane_index);
         let grid = Grid::new(
             position_and_size.rows.as_usize(),
             position_and_size.cols.as_usize(),
             palette,
         );
-=======
-    pub fn new(
-        pid: RawFd,
-        position_and_size: PositionAndSize,
-        palette: Palette,
-        pane_position: usize,
-    ) -> TerminalPane {
-        let initial_pane_title = format!("Pane #{}", pane_position);
-        let grid = Grid::new(position_and_size.rows, position_and_size.cols, palette);
->>>>>>> fde38dcb
         TerminalPane {
             pane_decoration: PaneDecoration::ContentOffset((0, 0)),
             content_position_and_size: position_and_size,
@@ -538,7 +472,6 @@
         }
     }
     pub fn get_columns(&self) -> usize {
-<<<<<<< HEAD
         match self.position_and_size_override {
             Some(position_and_size_override) => position_and_size_override.cols.as_usize(),
             None => self.position_and_size.cols.as_usize(),
@@ -548,17 +481,6 @@
         match self.position_and_size_override {
             Some(position_and_size_override) => position_and_size_override.rows.as_usize(),
             None => self.position_and_size.rows.as_usize(),
-=======
-        match self.position_and_size_override.as_ref() {
-            Some(position_and_size_override) => position_and_size_override.cols,
-            None => self.position_and_size.cols,
-        }
-    }
-    pub fn get_rows(&self) -> usize {
-        match self.position_and_size_override.as_ref() {
-            Some(position_and_size_override) => position_and_size_override.rows,
-            None => self.position_and_size.rows,
->>>>>>> fde38dcb
         }
     }
     pub fn get_content_x(&self) -> usize {
@@ -593,9 +515,6 @@
         // (x, y)
         self.grid.cursor_coordinates()
     }
-<<<<<<< HEAD
-}
-=======
     fn redistribute_space(&mut self) {
         let position_and_size = self
             .position_and_size_override
@@ -614,9 +533,4 @@
         };
         self.reflow_lines();
     }
-}
-
-#[cfg(test)]
-#[path = "./unit/terminal_pane_tests.rs"]
-mod grid_tests;
->>>>>>> fde38dcb
+}