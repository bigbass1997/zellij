---
direction: Horizontal
parts:
  - direction: Vertical
    split_size:
      Fixed: 1
<<<<<<< HEAD
    plugin: tab-bar
    borderless: true
=======
    run:
      plugin: tab-bar
>>>>>>> 426cee72
  - direction: Vertical
  - direction: Vertical
    split_size:
      Fixed: 2
<<<<<<< HEAD
    plugin: status-bar
    borderless: true
=======
    run:
      plugin: status-bar
>>>>>>> 426cee72
<|MERGE_RESOLUTION|>--- conflicted
+++ resolved
@@ -2,23 +2,15 @@
 direction: Horizontal
 parts:
   - direction: Vertical
+    borderless: true
     split_size:
       Fixed: 1
-<<<<<<< HEAD
-    plugin: tab-bar
-    borderless: true
-=======
     run:
       plugin: tab-bar
->>>>>>> 426cee72
   - direction: Vertical
   - direction: Vertical
+    borderless: true
     split_size:
       Fixed: 2
-<<<<<<< HEAD
-    plugin: status-bar
-    borderless: true
-=======
     run:
-      plugin: status-bar
->>>>>>> 426cee72
+      plugin: status-bar