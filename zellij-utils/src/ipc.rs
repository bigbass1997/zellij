//! IPC stuff for starting to split things into a client and server model.

<<<<<<< HEAD
use crate::cli::CliArgs;
use crate::pane_size::Size;
=======
>>>>>>> b4de405f
use crate::{
    cli::CliArgs,
    errors::{get_current_ctx, ErrorContext},
    input::{actions::Action, layout::LayoutFromYaml, options::Options},
    pane_size::PositionAndSize,
};
use interprocess::local_socket::LocalSocketStream;
use nix::unistd::dup;
use serde::{Deserialize, Serialize};
use std::{
    fmt::{Display, Error, Formatter},
    io::{self, Write},
    marker::PhantomData,
    os::unix::io::{AsRawFd, FromRawFd},
};

use zellij_tile::data::Palette;

type SessionId = u64;

#[derive(PartialEq, Eq, Serialize, Deserialize, Hash)]
pub struct Session {
    // Unique ID for this session
    id: SessionId,
    // Identifier for the underlying IPC primitive (socket, pipe)
    conn_name: String,
    // User configured alias for the session
    alias: String,
}

// How do we want to connect to a session?
#[derive(Clone, Copy, PartialEq, Eq, Serialize, Deserialize)]
pub enum ClientType {
    Reader,
    Writer,
}

#[derive(Default, Serialize, Deserialize, Debug, Clone, Copy)]
pub struct ClientAttributes {
    pub size: Size,
    pub palette: Palette,
}

// Types of messages sent from the client to the server
#[allow(clippy::large_enum_variant)]
#[derive(Serialize, Deserialize, Debug, Clone)]
pub enum ClientToServerMsg {
    /*// List which sessions are available
    ListSessions,
    // Create a new session
    CreateSession,
    // Attach to a running session
    AttachToSession(SessionId, ClientType),
    // Force detach
    DetachSession(SessionId),
    // Disconnect from the session we're connected to
    DisconnectFromSession,*/
<<<<<<< HEAD
    TerminalResize(Size),
    NewClient(ClientAttributes, Box<CliArgs>, Box<Options>, Option<Layout>),
=======
    TerminalResize(PositionAndSize),
    NewClient(
        ClientAttributes,
        Box<CliArgs>,
        Box<Options>,
        Option<LayoutFromYaml>,
    ),
>>>>>>> b4de405f
    AttachClient(ClientAttributes, bool, Options),
    Action(Action),
    ClientExited,
}

// Types of messages sent from the server to the client
#[derive(Serialize, Deserialize, Debug, Clone)]
pub enum ServerToClientMsg {
    /*// Info about a particular session
    SessionInfo(Session),
    // A list of sessions
    SessionList(HashSet<Session>),*/
    Render(String),
    UnblockInputThread,
    Exit(ExitReason),
}

#[derive(Serialize, Deserialize, Debug, Clone)]
pub enum ExitReason {
    Normal,
    ForceDetached,
    CannotAttach,
    Error(String),
}

impl Display for ExitReason {
    fn fmt(&self, f: &mut Formatter) -> Result<(), Error> {
        match self {
            Self::Normal => write!(f, "Bye from Zellij!"),
            Self::ForceDetached => write!(
                f,
                "Session was detach from this client (possibly because another client connected)"
            ),
            Self::CannotAttach => write!(
                f,
                "Session attached to another client. Use --force flag to force connect."
            ),
            Self::Error(e) => write!(f, "Error occured in server:\n{}", e),
        }
    }
}

/// Sends messages on a stream socket, along with an [`ErrorContext`].
pub struct IpcSenderWithContext<T: Serialize> {
    sender: io::BufWriter<LocalSocketStream>,
    _phantom: PhantomData<T>,
}

impl<T: Serialize> IpcSenderWithContext<T> {
    /// Returns a sender to the given [LocalSocketStream](interprocess::local_socket::LocalSocketStream).
    pub fn new(sender: LocalSocketStream) -> Self {
        Self {
            sender: io::BufWriter::new(sender),
            _phantom: PhantomData,
        }
    }

    /// Sends an event, along with the current [`ErrorContext`], on this [`IpcSenderWithContext`]'s socket.
    pub fn send(&mut self, msg: T) {
        let err_ctx = get_current_ctx();
        bincode::serialize_into(&mut self.sender, &(msg, err_ctx)).unwrap();
        self.sender.flush().unwrap();
    }

    /// Returns an [`IpcReceiverWithContext`] with the same socket as this sender.
    pub fn get_receiver<F>(&self) -> IpcReceiverWithContext<F>
    where
        F: for<'de> Deserialize<'de> + Serialize,
    {
        let sock_fd = self.sender.get_ref().as_raw_fd();
        let dup_sock = dup(sock_fd).unwrap();
        let socket = unsafe { LocalSocketStream::from_raw_fd(dup_sock) };
        IpcReceiverWithContext::new(socket)
    }
}

/// Receives messages on a stream socket, along with an [`ErrorContext`].
pub struct IpcReceiverWithContext<T> {
    receiver: io::BufReader<LocalSocketStream>,
    _phantom: PhantomData<T>,
}

impl<T> IpcReceiverWithContext<T>
where
    T: for<'de> Deserialize<'de> + Serialize,
{
    /// Returns a receiver to the given [LocalSocketStream](interprocess::local_socket::LocalSocketStream).
    pub fn new(receiver: LocalSocketStream) -> Self {
        Self {
            receiver: io::BufReader::new(receiver),
            _phantom: PhantomData,
        }
    }

    /// Receives an event, along with the current [`ErrorContext`], on this [`IpcReceiverWithContext`]'s socket.
    pub fn recv(&mut self) -> (T, ErrorContext) {
        bincode::deserialize_from(&mut self.receiver).unwrap()
    }

    /// Returns an [`IpcSenderWithContext`] with the same socket as this receiver.
    pub fn get_sender<F: Serialize>(&self) -> IpcSenderWithContext<F> {
        let sock_fd = self.receiver.get_ref().as_raw_fd();
        let dup_sock = dup(sock_fd).unwrap();
        let socket = unsafe { LocalSocketStream::from_raw_fd(dup_sock) };
        IpcSenderWithContext::new(socket)
    }
}<|MERGE_RESOLUTION|>--- conflicted
+++ resolved
@@ -1,15 +1,10 @@
 //! IPC stuff for starting to split things into a client and server model.
 
-<<<<<<< HEAD
-use crate::cli::CliArgs;
-use crate::pane_size::Size;
-=======
->>>>>>> b4de405f
 use crate::{
     cli::CliArgs,
     errors::{get_current_ctx, ErrorContext},
     input::{actions::Action, layout::LayoutFromYaml, options::Options},
-    pane_size::PositionAndSize,
+    pane_size::Size,
 };
 use interprocess::local_socket::LocalSocketStream;
 use nix::unistd::dup;
@@ -62,18 +57,13 @@
     DetachSession(SessionId),
     // Disconnect from the session we're connected to
     DisconnectFromSession,*/
-<<<<<<< HEAD
     TerminalResize(Size),
-    NewClient(ClientAttributes, Box<CliArgs>, Box<Options>, Option<Layout>),
-=======
-    TerminalResize(PositionAndSize),
     NewClient(
         ClientAttributes,
         Box<CliArgs>,
         Box<Options>,
         Option<LayoutFromYaml>,
     ),
->>>>>>> b4de405f
     AttachClient(ClientAttributes, bool, Options),
     Action(Action),
     ClientExited,
