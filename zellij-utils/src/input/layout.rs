--- conflicted
+++ resolved
@@ -171,7 +171,6 @@
     }
 }
 
-<<<<<<< HEAD
 fn layout_size(direction: Direction, layout: &Layout) -> usize {
     fn child_layout_size(
         direction: Direction,
@@ -188,89 +187,14 @@
                 .map(|p| child_layout_size(direction, layout.direction, p))
                 .sum::<usize>();
             max(size, children_size)
-=======
-fn split_space_to_parts_vertically(
-    space_to_split: &PositionAndSize,
-    sizes: Vec<Option<SplitSize>>,
-) -> Vec<PositionAndSize> {
-    let mut split_parts = Vec::new();
-    let mut current_x_position = space_to_split.x;
-    let mut current_width = 0;
-    let max_width = space_to_split.cols;
-
-    let mut parts_to_grow = Vec::new();
-
-    // First fit in the parameterized sizes
-    for size in sizes {
-        let columns = match size {
-            Some(SplitSize::Percent(percent)) => {
-                (max_width as f32 * (percent as f32 / 100.0)) as usize
-            } // TODO: round properly
-            Some(SplitSize::Fixed(size)) => size as usize,
-            None => {
-                parts_to_grow.push(current_x_position);
-                1 // This is grown later on
-            }
-        };
-        split_parts.push(PositionAndSize {
-            x: current_x_position,
-            y: space_to_split.y,
-            cols: columns,
-            rows: space_to_split.rows,
-            ..Default::default()
-        });
-        current_width += columns;
-        current_x_position += columns;
-    }
-
-    if current_width > max_width {
-        panic!("Layout contained too many columns to fit onto the screen!");
-    }
-
-    let mut last_flexible_index = split_parts.len() - 1;
-    if let Some(new_columns) = (max_width - current_width).checked_div(parts_to_grow.len()) {
-        current_width = 0;
-        current_x_position = 0;
-        for (idx, part) in split_parts.iter_mut().enumerate() {
-            part.x = current_x_position;
-            if parts_to_grow.contains(&part.x) {
-                part.cols = new_columns;
-                last_flexible_index = idx;
-            }
-            current_width += part.cols;
-            current_x_position += part.cols;
-        }
-    }
-
-    if current_width < max_width {
-        // we have some extra space left, let's add it to the last flexible part
-        let extra = max_width - current_width;
-        let mut last_part = split_parts.get_mut(last_flexible_index).unwrap();
-        last_part.cols += extra;
-        for part in (&mut split_parts[last_flexible_index + 1..]).iter_mut() {
-            part.x += extra;
->>>>>>> fde38dcb
         }
     }
     child_layout_size(direction, direction, layout)
 }
 
-<<<<<<< HEAD
 fn split_space(space_to_split: &PaneGeom, layout: &Layout) -> Vec<(Layout, PaneGeom)> {
     let mut pane_positions = Vec::new();
     let sizes: Vec<Option<SplitSize>> = layout.parts.iter().map(|part| part.split_size).collect();
-=======
-fn split_space_to_parts_horizontally(
-    space_to_split: &PositionAndSize,
-    sizes: Vec<Option<SplitSize>>,
-) -> Vec<PositionAndSize> {
-    let mut split_parts = Vec::new();
-    let mut current_y_position = space_to_split.y;
-    let mut current_height = 0;
-    let max_height = space_to_split.rows;
-
-    let mut parts_to_grow = Vec::new();
->>>>>>> fde38dcb
 
     // FIXME: Merge the two branches of this match statement and deduplicate
     let split_parts = match layout.direction {
@@ -340,40 +264,8 @@
                 );
                 current_x_position += layout_size(Direction::Vertical, part);
             }
-<<<<<<< HEAD
 
             split_parts
-=======
-        };
-        split_parts.push(PositionAndSize {
-            x: space_to_split.x,
-            y: current_y_position,
-            cols: space_to_split.cols,
-            rows,
-            ..Default::default()
-        });
-        current_height += rows;
-        current_y_position += rows;
-    }
-
-    if current_height > max_height {
-        panic!("Layout contained too many rows to fit onto the screen!");
-    }
-
-    let mut last_flexible_index = split_parts.len() - 1;
-    if let Some(new_rows) = (max_height - current_height).checked_div(parts_to_grow.len()) {
-        current_height = 0;
-        current_y_position = 0;
-
-        for (idx, part) in split_parts.iter_mut().enumerate() {
-            part.y = current_y_position;
-            if parts_to_grow.contains(&part.y) {
-                part.rows = new_rows;
-                last_flexible_index = idx;
-            }
-            current_height += part.rows;
-            current_y_position += part.rows;
->>>>>>> fde38dcb
         }
         Direction::Horizontal => {
             let mut split_parts = Vec::new();
