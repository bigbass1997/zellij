--- conflicted
+++ resolved
@@ -16,7 +16,7 @@
 use crate::{serde, serde_yaml};
 
 use serde::{Deserialize, Serialize};
-<<<<<<< HEAD
+use std::vec::Vec;
 use std::{
     cmp::max,
     ops::Not,
@@ -25,20 +25,12 @@
 use std::{fs::File, io::prelude::*};
 
 #[derive(Debug, PartialEq, Eq, Serialize, Deserialize, Clone, Copy)]
-=======
-use std::path::{Path, PathBuf};
-use std::vec::Vec;
-use std::{fs::File, io::prelude::*};
-
-#[derive(Debug, Serialize, Deserialize, Clone, PartialEq, Eq)]
->>>>>>> b4de405f
 #[serde(crate = "self::serde")]
 pub enum Direction {
     Horizontal,
     Vertical,
 }
 
-<<<<<<< HEAD
 impl Not for Direction {
     type Output = Self;
 
@@ -50,10 +42,7 @@
     }
 }
 
-#[derive(Debug, Serialize, Deserialize, Clone, Copy)]
-=======
-#[derive(Debug, Serialize, Deserialize, Clone, Copy, PartialEq, Eq)]
->>>>>>> b4de405f
+#[derive(Debug, Serialize, Deserialize, Clone, Copy, PartialEq)]
 #[serde(crate = "self::serde")]
 pub enum SplitSize {
     Percent(f64), // 1 to 100
@@ -70,7 +59,7 @@
 }
 
 // The layout struct ultimately used to build the layouts.
-#[derive(Debug, Serialize, Deserialize, Clone, PartialEq, Eq)]
+#[derive(Debug, Serialize, Deserialize, Clone, PartialEq)]
 #[serde(crate = "self::serde")]
 pub struct Layout {
     pub direction: Direction,
@@ -84,7 +73,7 @@
 
 // The struct that is used to deserialize the layout from
 // a yaml configuration file
-#[derive(Debug, Serialize, Deserialize, Clone, PartialEq, Eq)]
+#[derive(Debug, Serialize, Deserialize, Clone, PartialEq)]
 #[serde(crate = "self::serde")]
 #[serde(default)]
 pub struct LayoutFromYaml {
@@ -174,7 +163,7 @@
 
 // The struct that carries the information template that is used to
 // construct the layout
-#[derive(Debug, Serialize, Deserialize, Clone, PartialEq, Eq)]
+#[derive(Debug, Serialize, Deserialize, Clone, PartialEq)]
 #[serde(crate = "self::serde")]
 pub struct LayoutTemplate {
     pub direction: Direction,
@@ -217,7 +206,7 @@
 }
 
 // The tab-layout struct used to specify each individual tab.
-#[derive(Debug, Serialize, Deserialize, Clone, PartialEq, Eq)]
+#[derive(Debug, Serialize, Deserialize, Clone, PartialEq)]
 #[serde(crate = "self::serde")]
 pub struct TabLayout {
     pub direction: Direction,
