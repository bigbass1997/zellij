mod line;
mod tab;

use zellij_tile::prelude::*;

use crate::line::tab_line;
use crate::tab::tab_style;

#[derive(Debug)]
pub struct LinePart {
    part: String,
    len: usize,
}

#[derive(Default)]
struct State {
    tabs: Vec<TabInfo>,
    mode: InputMode,
}

static ARROW_SEPARATOR: &str = "";

pub mod colors {
    use ansi_term::Colour::{self, Fixed};
    pub const WHITE: Colour = Fixed(255);
    pub const BLACK: Colour = Fixed(16);
    pub const GREEN: Colour = Fixed(154);
    pub const ORANGE: Colour = Fixed(166);
    pub const GRAY: Colour = Fixed(238);
    pub const BRIGHT_GRAY: Colour = Fixed(245);
    pub const RED: Colour = Fixed(88);
}

register_tile!(State);

impl ZellijTile for State {
    fn load(&mut self) {
        set_selectable(false);
        set_invisible_borders(true);
        set_max_height(1);
        subscribe(&[EventType::TabUpdate, EventType::ModeUpdate]);
    }

    fn update(&mut self, event: Event) {
        match event {
            Event::ModeUpdate(mode_info) => self.mode = mode_info.mode,
            Event::TabUpdate(tabs) => self.tabs = tabs,
            _ => unimplemented!(), // FIXME: This should be unreachable, but this could be cleaner
        }
    }

<<<<<<< HEAD
    fn draw(&mut self, _rows: usize, cols: usize) {
        let help = get_help();
=======
    fn render(&mut self, _rows: usize, cols: usize) {
>>>>>>> d818661c
        if self.tabs.is_empty() {
            return;
        }
        let mut all_tabs: Vec<LinePart> = vec![];
        let mut active_tab_index = 0;
        for t in self.tabs.iter_mut() {
            let mut tabname = t.name.clone();
            if t.active && self.mode == InputMode::RenameTab {
                if tabname.is_empty() {
                    tabname = String::from("Enter name...");
                }
                active_tab_index = t.position;
            } else if t.active {
                active_tab_index = t.position;
            }
            let tab = tab_style(tabname, t.active, t.position, help.palette);
            all_tabs.push(tab);
        }
        let tab_line = tab_line(all_tabs, active_tab_index, cols);
        let mut s = String::new();
        for bar_part in tab_line {
            s = format!("{}{}", s, bar_part.part);
        }
        println!("{}\u{1b}[{};{};{}m\u{1b}[0K", s, help.palette.bg.0, help.palette.bg.1, help.palette.bg.2);
    }
}<|MERGE_RESOLUTION|>--- conflicted
+++ resolved
@@ -15,7 +15,7 @@
 #[derive(Default)]
 struct State {
     tabs: Vec<TabInfo>,
-    mode: InputMode,
+    mode_info: ModeInfo,
 }
 
 static ARROW_SEPARATOR: &str = "";
@@ -43,18 +43,13 @@
 
     fn update(&mut self, event: Event) {
         match event {
-            Event::ModeUpdate(mode_info) => self.mode = mode_info.mode,
+            Event::ModeUpdate(mode_info) => self.mode_info.mode = mode_info.mode,
             Event::TabUpdate(tabs) => self.tabs = tabs,
             _ => unimplemented!(), // FIXME: This should be unreachable, but this could be cleaner
         }
     }
 
-<<<<<<< HEAD
-    fn draw(&mut self, _rows: usize, cols: usize) {
-        let help = get_help();
-=======
     fn render(&mut self, _rows: usize, cols: usize) {
->>>>>>> d818661c
         if self.tabs.is_empty() {
             return;
         }
@@ -62,7 +57,7 @@
         let mut active_tab_index = 0;
         for t in self.tabs.iter_mut() {
             let mut tabname = t.name.clone();
-            if t.active && self.mode == InputMode::RenameTab {
+            if t.active && self.mode_info.mode == InputMode::RenameTab {
                 if tabname.is_empty() {
                     tabname = String::from("Enter name...");
                 }
@@ -70,7 +65,7 @@
             } else if t.active {
                 active_tab_index = t.position;
             }
-            let tab = tab_style(tabname, t.active, t.position, help.palette);
+            let tab = tab_style(tabname, t.active, t.position, self.mode_info.palette);
             all_tabs.push(tab);
         }
         let tab_line = tab_line(all_tabs, active_tab_index, cols);
@@ -78,6 +73,12 @@
         for bar_part in tab_line {
             s = format!("{}{}", s, bar_part.part);
         }
-        println!("{}\u{1b}[{};{};{}m\u{1b}[0K", s, help.palette.bg.0, help.palette.bg.1, help.palette.bg.2);
+        println!(
+            "{}\u{1b}[{};{};{}m\u{1b}[0K",
+            s,
+            self.mode_info.palette.bg.0,
+            self.mode_info.palette.bg.1,
+            self.mode_info.palette.bg.2
+        );
     }
 }